--- conflicted
+++ resolved
@@ -5,7 +5,6 @@
 #undef max
 
 #include "globals.h"
-
 
 class Stepper {
     HardwareSerial tmc_serial_port;
@@ -16,15 +15,12 @@
 public:
     Stepper();
 
-<<<<<<< HEAD
-=======
     void Poll();
     void CheckStallGuard();
     void CheckEndstops();
     void CheckLimits();
     void SetError(Error err, std::string what);
 
->>>>>>> 16e02c04
     void Enable();
     void Disable();
 
