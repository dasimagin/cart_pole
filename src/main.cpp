#include <Arduino.h>

<<<<<<< HEAD
#include "encoder.h"
=======
#include "accelerometer.h"
>>>>>>> 19939e5b
#include "protocol_processor.h"
#include "stepper.h"

void setup() {}

void loop() {
    ProtocolProcessor &P = GetProtocolProcessor();
<<<<<<< HEAD
    Encoder &E = GetEncoder();
=======
    Accelerometer &A = GetAccelerometer();
>>>>>>> 19939e5b
    Stepper &S = GetStepper();

    P.Poll();
    E.Poll();
    S.Poll();
    A.Poll();
}<|MERGE_RESOLUTION|>--- conflicted
+++ resolved
@@ -1,10 +1,7 @@
 #include <Arduino.h>
 
-<<<<<<< HEAD
 #include "encoder.h"
-=======
 #include "accelerometer.h"
->>>>>>> 19939e5b
 #include "protocol_processor.h"
 #include "stepper.h"
 
@@ -12,11 +9,8 @@
 
 void loop() {
     ProtocolProcessor &P = GetProtocolProcessor();
-<<<<<<< HEAD
     Encoder &E = GetEncoder();
-=======
     Accelerometer &A = GetAccelerometer();
->>>>>>> 19939e5b
     Stepper &S = GetStepper();
 
     P.Poll();
