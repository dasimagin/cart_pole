<<<<<<< HEAD
=======
#include <Arduino.h>

#include "encoder.h"
#include "accelerometer.h"
>>>>>>> 16e02c04
#include "protocol_processor.h"

ProtocolProcessor &P = GetProtocolProcessor();

<<<<<<< HEAD
void setup() {
}

void loop() {
    P.Poll();
=======
void loop() {
    GetStepper().Poll();
    GetPoleEncoder().Poll();
    GetMotorEncoder().Poll();
    GetAccelerometer().Poll();
    GetProtocolProcessor().Poll();
>>>>>>> 16e02c04
}<|MERGE_RESOLUTION|>--- conflicted
+++ resolved
@@ -1,26 +1,16 @@
-<<<<<<< HEAD
-=======
 #include <Arduino.h>
 
 #include "encoder.h"
 #include "accelerometer.h"
->>>>>>> 16e02c04
 #include "protocol_processor.h"
+#include "stepper.h"
 
-ProtocolProcessor &P = GetProtocolProcessor();
+void setup() {}
 
-<<<<<<< HEAD
-void setup() {
-}
-
-void loop() {
-    P.Poll();
-=======
 void loop() {
     GetStepper().Poll();
     GetPoleEncoder().Poll();
     GetMotorEncoder().Poll();
     GetAccelerometer().Poll();
     GetProtocolProcessor().Poll();
->>>>>>> 16e02c04
 }