#include "stepper.h"

#include <iomanip>
#include <sstream>

#include "globals.h"
#include "protocol_processor.h"

namespace {
const int TMC_EN = 25;
const int TMC_STEP = 26;
const int TMC_DIR = 27;
const int TMC_STALLGUARD = 33;
const int ENDSTOP_LEFT = 18;
const int ENDSTOP_RIGHT = 19;

const HardwareSerial STEPPER_SERIAL_PORT = Serial2;
const float STEPPER_CURRENT = 2.0;
const int SERIAL_SPEED = 115200;
const int ADDRESS = 0b00;
const float R_SENSE = 0.11;
const int TOFF_VALUE = 5;
const int MICROSTEPS = 1;
const bool REVERSE_STEPPER = false;
const int FULL_STEPS_PER_METER = 1666;
const float HOMING_SPEED = 0.1;
const float HOMING_ACCELERATION = 0.5;

const int METERS_TO_STEPS_MULTIPLIER = MICROSTEPS * FULL_STEPS_PER_METER;
const float LIMITS_EPS = 1e-3;

TaskHandle_t HOMING_TASK_HANDLE = nullptr;
bool IS_DONE_HOMING = false;

void homingTask(void *) {
    Stepper &S = GetStepper();
    S.Homing();

    IS_DONE_HOMING = true;
    vTaskDelete(HOMING_TASK_HANDLE);
    while (true);
}
}  // namespace

Stepper::Stepper()
    : tmc_serial_port(STEPPER_SERIAL_PORT), tmc_driver(&tmc_serial_port, R_SENSE, ADDRESS) {
    pinMode(TMC_EN, OUTPUT);
    pinMode(TMC_STEP, OUTPUT);
    pinMode(TMC_DIR, OUTPUT);
    pinMode(TMC_STALLGUARD, INPUT);
    pinMode(ENDSTOP_LEFT, INPUT);
    pinMode(ENDSTOP_RIGHT, INPUT);

    digitalWrite(TMC_EN, LOW);
    delay(10);
    tmc_serial_port.begin(SERIAL_SPEED);
    tmc_driver.begin();
    tmc_driver.rms_current(STEPPER_CURRENT * 1000);
    tmc_driver.microsteps(MICROSTEPS == 1 ? 0 : MICROSTEPS);
    tmc_driver.toff(0);

    // Init FastAccelStepper
    fas_engine.init();
    fas_stepper = fas_engine.stepperConnectToPin(TMC_STEP);
    assert(fas_stepper != NULL);
    fas_stepper->setDirectionPin(TMC_DIR, REVERSE_STEPPER);
}

void Stepper::Poll() {
    Globals &G = GetGlobals();
    G.curr_x = GetCurrentPosition();
    G.curr_v = GetCurrentVelocity();
    G.curr_a = GetCurrentAcceleration();
    if (G.errcode == Error::NO_ERROR) {
        CheckStallGuard();
        CheckEndstops();
        CheckLimits();
    }
}

void Stepper::CheckStallGuard() {
    if (digitalRead(TMC_STALLGUARD)) {
        SetError(Error::MOTOR_STALLED, "Motor stall detected");
    }
}

void Stepper::CheckEndstops() {
    if (digitalRead(ENDSTOP_LEFT) || digitalRead(ENDSTOP_RIGHT)) {
        SetError(Error::ENDSTOP_HIT, "Endstop hit detected");
    }
}

void Stepper::CheckLimits() {
    Globals &G = GetGlobals();
    if (std::abs(G.curr_x) > G.max_x + LIMITS_EPS)
        return SetError(Error::X_OVERFLOW, "X overflow detected");
    if (std::abs(G.curr_v) > G.max_v + LIMITS_EPS)
        return SetError(Error::V_OVERFLOW, "V overflow detected");
    if (std::abs(G.curr_a) > G.max_a + LIMITS_EPS)
        return SetError(Error::A_OVERFLOW, "A overflow detected");
}

void Stepper::SetError(Error err, std::string what) {
    Globals &G = GetGlobals();
    ProtocolProcessor &P = GetProtocolProcessor();
    G.errcode = err;
    Disable();
    P.Log(what);

    std::stringstream ss;
    ss << "CURR X: " << G.curr_x << " ";
    ss << "CURR V: " << G.curr_v << " ";
    ss << "CURR A: " << G.curr_a;
    P.Log(ss.str());
}

void Stepper::Enable() {
    ProtocolProcessor &P = GetProtocolProcessor();
    tmc_driver.toff(TOFF_VALUE);
    tmc_driver.rms_current(STEPPER_CURRENT * 1000);
    P.Log("Stepper enabled");
}

void Stepper::Disable() {
    ProtocolProcessor &P = GetProtocolProcessor();
    tmc_driver.toff(0);
    P.Log("Stepper disabled");
}

void Stepper::ForceStop() {
    ProtocolProcessor &P = GetProtocolProcessor();
    fas_stepper->forceStopAndNewPosition(fas_stepper->getCurrentPosition());
    P.Log("Force stopped stepper");
}

float Stepper::GetCurrentPosition() {
    Globals &G = GetGlobals();
    int pos_steps = fas_stepper->getCurrentPosition();
    return static_cast<float>(pos_steps) / METERS_TO_STEPS_MULTIPLIER - G.full_length_meters / 2;
}

float Stepper::GetCurrentVelocity() {
    int vel_steps_per_ms = fas_stepper->getCurrentSpeedInMilliHz();
    return static_cast<float>(vel_steps_per_ms) / METERS_TO_STEPS_MULTIPLIER / 1000;
}

float Stepper::GetCurrentAcceleration() {
    int steps_per_ss = fas_stepper->getCurrentAcceleration();
    return static_cast<float>(steps_per_ss) / METERS_TO_STEPS_MULTIPLIER;
}

void Stepper::Homing() {
    Globals &G = GetGlobals();
    ProtocolProcessor &P = GetProtocolProcessor();

    ForceStop();
    Enable();
    SetSpeed(HOMING_SPEED);
    SetAcceleration(HOMING_ACCELERATION);

    // RUN LEFT
    fas_stepper->runBackward();
    while (!digitalRead(ENDSTOP_LEFT)) {
    }

    ForceStop();
    fas_stepper->setCurrentPosition(0);
    delay(50);

    // RUN RIGHT
    fas_stepper->runForward();
    while (!digitalRead(ENDSTOP_RIGHT)) {
    }

    ForceStop();
    int delta_steps = fas_stepper->getCurrentPosition();
    fas_stepper->setCurrentPosition(delta_steps);
    delay(50);

    // GOTO CENTER
    fas_stepper->moveTo(delta_steps / 2);
    while (fas_stepper->isRunning()) {
    }

    G.full_length_meters = static_cast<float>(delta_steps) / METERS_TO_STEPS_MULTIPLIER;
    G.hw_max_x = G.full_length_meters / 2;

    G.errcode = Error::NO_ERROR;

    std::stringstream stream;
    stream << std::fixed << std::setprecision(5) << "Full length: " << delta_steps << " steps"
           << G.full_length_meters << " meters";
    P.Log(stream.str());
    stream = std::stringstream{};
    stream << std::fixed << std::setprecision(5) << "Valid X range: " << -G.hw_max_x << " ... "
           << G.hw_max_x;
    P.Log(stream.str());
}

void Stepper::AsyncHoming() {
    ProtocolProcessor &P = GetProtocolProcessor();
    IS_DONE_HOMING = false;
    BaseType_t ret =
        xTaskCreate(homingTask, "homing", 8192, nullptr, tskIDLE_PRIORITY, &HOMING_TASK_HANDLE);

    if (ret != pdPASS) {
        P.Error("Async Homing Failure");
    }
    if (ret == errCOULD_NOT_ALLOCATE_REQUIRED_MEMORY) {
        P.Log("Could not allocate required memory");
    }
}

bool Stepper::IsDoneHoming() { return IS_DONE_HOMING; }

void Stepper::SetSpeed(float value) {
    ProtocolProcessor &P = GetProtocolProcessor();

    uint32_t speed_hz = static_cast<uint32_t>(value * METERS_TO_STEPS_MULTIPLIER);
    fas_stepper->setSpeedInHz(speed_hz);

<<<<<<< HEAD
    std::stringstream stream;
    stream << std::fixed << std::setprecision(5) << "Set stepper velocity: " << value
           << " m/s, " << speed_hz << " steps/s";
=======
    ProtocolProcessor &P = GetProtocolProcessor();
    std::stringstream stream;
    stream << std::fixed << std::setprecision(5) << "Set stepper acceleration: "
           << value << " m/s, " << speed_hz << " steps/s";
>>>>>>> 7949d86a
    P.Log(stream.str());
}

void Stepper::SetAcceleration(float value) {
    uint32_t steps_per_ss = static_cast<uint32_t>(value * METERS_TO_STEPS_MULTIPLIER);
    fas_stepper->setAcceleration(steps_per_ss);

    ProtocolProcessor &P = GetProtocolProcessor();
    std::stringstream stream;
    stream << std::fixed << std::setprecision(5) << "Set stepper acceleration: "
           << value << " m/s^2, " << steps_per_ss << " steps/s^2";
    P.Log(stream.str());
}

void Stepper::SetTargetPosition(float value) {
    Globals &G = GetGlobals();
    int pos_steps =
        static_cast<int>((value + G.full_length_meters / 2) * METERS_TO_STEPS_MULTIPLIER);
    fas_stepper->moveTo(pos_steps);
}

void Stepper::SetTargetAcceleration(float value) {
    ProtocolProcessor &P = GetProtocolProcessor();
    Globals &G = GetGlobals();
    SetSpeed(G.max_v);

    uint32_t steps_per_ss = static_cast<uint32_t>(value * METERS_TO_STEPS_MULTIPLIER);
    fas_stepper->moveByAcceleration(steps_per_ss);

    std::stringstream stream;
    stream << std::fixed << std::setprecision(5) << "Moving stepper by acceleration: " << value
           << " m/s^2, " << steps_per_ss << " steps/s^2";
    P.Log(stream.str());
}

Stepper &GetStepper() {
    static Stepper stepper{};
    return stepper;
}<|MERGE_RESOLUTION|>--- conflicted
+++ resolved
@@ -214,21 +214,13 @@
 bool Stepper::IsDoneHoming() { return IS_DONE_HOMING; }
 
 void Stepper::SetSpeed(float value) {
-    ProtocolProcessor &P = GetProtocolProcessor();
-
     uint32_t speed_hz = static_cast<uint32_t>(value * METERS_TO_STEPS_MULTIPLIER);
     fas_stepper->setSpeedInHz(speed_hz);
 
-<<<<<<< HEAD
-    std::stringstream stream;
-    stream << std::fixed << std::setprecision(5) << "Set stepper velocity: " << value
-           << " m/s, " << speed_hz << " steps/s";
-=======
     ProtocolProcessor &P = GetProtocolProcessor();
     std::stringstream stream;
     stream << std::fixed << std::setprecision(5) << "Set stepper acceleration: "
            << value << " m/s, " << speed_hz << " steps/s";
->>>>>>> 7949d86a
     P.Log(stream.str());
 }
 
