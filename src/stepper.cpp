#include "stepper.h"

#include <iomanip>
#include <sstream>

#include "globals.h"
#include "protocol_processor.h"

namespace {
const int TMC_EN = 25;
const int TMC_STEP = 26;
const int TMC_DIR = 27;
const int TMC_STALLGUARD = 33;
const int ENDSTOP_LEFT = 18;
const int ENDSTOP_RIGHT = 19;

const HardwareSerial STEPPER_SERIAL_PORT = Serial2;
const float STEPPER_CURRENT = 2.0;
const int SERIAL_SPEED = 115200;
const int ADDRESS = 0b00;
const float R_SENSE = 0.11;
const int TOFF_VALUE = 5;
const int MICROSTEPS = 16;
const bool REVERSE_STEPPER = false;
const int FULL_STEPS_PER_METER = 1666;
const float HOMING_SPEED = 0.1;
const float HOMING_ACCELERATION = 0.5;

const int METERS_TO_STEPS_MULTIPLIER = MICROSTEPS * FULL_STEPS_PER_METER;
const float LIMITS_EPS = 1e-3;

TaskHandle_t HOMING_TASK_HANDLE = nullptr;
bool IS_DONE_HOMING = false;

void homingTask(void *) {
    Stepper &S = GetStepper();
    S.Homing();

    IS_DONE_HOMING = true;
    vTaskDelete(HOMING_TASK_HANDLE);
    while (true);
}
}  // namespace

Stepper::Stepper()
    : tmc_serial_port(STEPPER_SERIAL_PORT), tmc_driver(&tmc_serial_port, R_SENSE, ADDRESS) {
    pinMode(TMC_EN, OUTPUT);
    pinMode(TMC_STEP, OUTPUT);
    pinMode(TMC_DIR, OUTPUT);
    pinMode(TMC_STALLGUARD, INPUT);
    pinMode(ENDSTOP_LEFT, INPUT);
    pinMode(ENDSTOP_RIGHT, INPUT);

    digitalWrite(TMC_EN, LOW);
    delay(10);
    tmc_serial_port.begin(SERIAL_SPEED);
    tmc_driver.begin();
    tmc_driver.rms_current(STEPPER_CURRENT * 1000);
    tmc_driver.microsteps(MICROSTEPS == 1 ? 0 : MICROSTEPS);
    tmc_driver.toff(0);

    // Init FastAccelStepper
    fas_engine.init();
    fas_stepper = fas_engine.stepperConnectToPin(TMC_STEP);
    assert(fas_stepper != NULL);
    fas_stepper->setDirectionPin(TMC_DIR, REVERSE_STEPPER);
}

void Stepper::Poll() {
    Globals &G = GetGlobals();
    G.curr_x = GetCurrentPosition();
    G.curr_v = GetCurrentVelocity();
    G.curr_a = GetCurrentAcceleration();
    if (G.errcode == Error::NO_ERROR) {
        CheckStallGuard();
        CheckEndstops();
        CheckLimits();
    }
}

void Stepper::CheckStallGuard() {
    if (digitalRead(TMC_STALLGUARD)) {
        SetError(Error::MOTOR_STALLED, "Motor stall detected");
    }
}

void Stepper::CheckEndstops() {
    if (digitalRead(ENDSTOP_LEFT) || digitalRead(ENDSTOP_RIGHT)) {
        SetError(Error::ENDSTOP_HIT, "Endstop hit detected");
    }
}

void Stepper::CheckLimits() {
    Globals &G = GetGlobals();
    if (std::abs(G.curr_x) > G.max_x + LIMITS_EPS)
        return SetError(Error::X_OVERFLOW, "X overflow detected");
    if (std::abs(G.curr_v) > G.max_v + LIMITS_EPS)
        return SetError(Error::V_OVERFLOW, "V overflow detected");
    if (std::abs(G.curr_a) > G.max_a + LIMITS_EPS)
        return SetError(Error::A_OVERFLOW, "A overflow detected");
}

void Stepper::SetError(Error err, std::string what) {
    Globals &G = GetGlobals();
    ProtocolProcessor &P = GetProtocolProcessor();
    G.errcode = err;
    Disable();
    P.Log(what);

    std::stringstream ss;
    ss << "CURR X: " << G.curr_x << " ";
    ss << "CURR V: " << G.curr_v << " ";
    ss << "CURR A: " << G.curr_a;
    P.Log(ss.str());
}

void Stepper::Enable() {
    ProtocolProcessor &P = GetProtocolProcessor();
    tmc_driver.toff(TOFF_VALUE);
    tmc_driver.rms_current(STEPPER_CURRENT * 1000);
    P.Log("Stepper enabled");
}

void Stepper::Disable() {
    ProtocolProcessor &P = GetProtocolProcessor();
    tmc_driver.toff(0);
    P.Log("Stepper disabled");
}

void Stepper::ForceStop() {
    ProtocolProcessor &P = GetProtocolProcessor();
    fas_stepper->forceStopAndNewPosition(fas_stepper->getCurrentPosition());
    P.Log("Force stopped stepper");
}

float Stepper::GetCurrentPosition() {
    Globals &G = GetGlobals();
    int pos_steps = fas_stepper->getCurrentPosition();
    return static_cast<float>(pos_steps) / METERS_TO_STEPS_MULTIPLIER - G.full_length_meters / 2;
}

float Stepper::GetCurrentVelocity() {
    int vel_steps_per_ms = fas_stepper->getCurrentSpeedInMilliHz();
    return static_cast<float>(vel_steps_per_ms) / METERS_TO_STEPS_MULTIPLIER / 1000;
}

float Stepper::GetCurrentAcceleration() {
    int steps_per_ss = fas_stepper->getCurrentAcceleration();
    return static_cast<float>(steps_per_ss) / METERS_TO_STEPS_MULTIPLIER;
}

void Stepper::Homing() {
    Globals &G = GetGlobals();
    ProtocolProcessor &P = GetProtocolProcessor();

    ForceStop();
    Enable();
    SetSpeed(HOMING_SPEED);
    SetAcceleration(HOMING_ACCELERATION);

    // RUN LEFT
    fas_stepper->runBackward();
    while (!digitalRead(ENDSTOP_LEFT)) {
    }

    ForceStop();
    fas_stepper->setCurrentPosition(0);
    delay(50);

    // RUN RIGHT
    fas_stepper->runForward();
    while (!digitalRead(ENDSTOP_RIGHT)) {
    }

    ForceStop();
    int delta_steps = fas_stepper->getCurrentPosition();
    fas_stepper->setCurrentPosition(delta_steps);
    delay(50);

    // GOTO CENTER
    fas_stepper->moveTo(delta_steps / 2);
    while (fas_stepper->isRunning()) {
    }

    G.full_length_meters = static_cast<float>(delta_steps) / METERS_TO_STEPS_MULTIPLIER;
    G.hw_max_x = G.full_length_meters / 2;

    G.errcode = Error::NO_ERROR;

    std::stringstream stream;
    stream << std::fixed << std::setprecision(5) << "Full length: " << delta_steps << " steps"
           << G.full_length_meters << " meters";
    P.Log(stream.str());
    stream = std::stringstream{};
    stream << std::fixed << std::setprecision(5) << "Valid X range: " << -G.hw_max_x << " ... "
           << G.hw_max_x;
    P.Log(stream.str());
}

void Stepper::AsyncHoming() {
    ProtocolProcessor &P = GetProtocolProcessor();
    IS_DONE_HOMING = false;
    BaseType_t ret =
        xTaskCreate(homingTask, "homing", 8192, nullptr, tskIDLE_PRIORITY, &HOMING_TASK_HANDLE);

    if (ret != pdPASS) {
        P.Error("Async Homing Failure");
    }
    if (ret == errCOULD_NOT_ALLOCATE_REQUIRED_MEMORY) {
        P.Log("Could not allocate required memory");
    }
}

bool Stepper::IsDoneHoming() { return IS_DONE_HOMING; }

void Stepper::SetSpeed(float value) {
    ProtocolProcessor &P = GetProtocolProcessor();

    uint32_t speed_hz = static_cast<uint32_t>(value * METERS_TO_STEPS_MULTIPLIER);
    fas_stepper->setSpeedInHz(speed_hz);

<<<<<<< HEAD
    ProtocolProcessor &P = GetProtocolProcessor();
    std::stringstream stream;
    stream << std::fixed << std::setprecision(5) << "Set stepper acceleration: "
           << value << " m/s, " << speed_hz << " steps/s";
=======
    std::stringstream stream;
    stream << std::fixed << std::setprecision(5) << "Set stepper velocity: " << value
           << " m/s, " << speed_hz << " steps/s";
>>>>>>> 78d225c1
    P.Log(stream.str());
}

void Stepper::SetAcceleration(float value) {
    uint32_t steps_per_ss = static_cast<uint32_t>(value * METERS_TO_STEPS_MULTIPLIER);
    fas_stepper->setAcceleration(steps_per_ss);

    ProtocolProcessor &P = GetProtocolProcessor();
    std::stringstream stream;
    stream << std::fixed << std::setprecision(5) << "Set stepper acceleration: "
           << value << " m/s^2, " << steps_per_ss << " steps/s^2";
    P.Log(stream.str());
}

void Stepper::SetTargetPosition(float value) {
    Globals &G = GetGlobals();
    int pos_steps =
        static_cast<int>((value + G.full_length_meters / 2) * METERS_TO_STEPS_MULTIPLIER);
    fas_stepper->moveTo(pos_steps);
}

void Stepper::SetTargetAcceleration(float value) {
    ProtocolProcessor &P = GetProtocolProcessor();
    Globals &G = GetGlobals();
    SetSpeed(G.max_v);

    uint32_t steps_per_ss = static_cast<uint32_t>(value * METERS_TO_STEPS_MULTIPLIER);
    fas_stepper->moveByAcceleration(steps_per_ss);

    std::stringstream stream;
    stream << std::fixed << std::setprecision(5) << "Moving stepper by acceleration: " << value
           << " m/s^2, " << steps_per_ss << " steps/s^2";
    P.Log(stream.str());
}

Stepper &GetStepper() {
    static Stepper stepper{};
    return stepper;
}<|MERGE_RESOLUTION|>--- conflicted
+++ resolved
@@ -219,16 +219,10 @@
     uint32_t speed_hz = static_cast<uint32_t>(value * METERS_TO_STEPS_MULTIPLIER);
     fas_stepper->setSpeedInHz(speed_hz);
 
-<<<<<<< HEAD
     ProtocolProcessor &P = GetProtocolProcessor();
     std::stringstream stream;
     stream << std::fixed << std::setprecision(5) << "Set stepper acceleration: "
            << value << " m/s, " << speed_hz << " steps/s";
-=======
-    std::stringstream stream;
-    stream << std::fixed << std::setprecision(5) << "Set stepper velocity: " << value
-           << " m/s, " << speed_hz << " steps/s";
->>>>>>> 78d225c1
     P.Log(stream.str());
 }
 
