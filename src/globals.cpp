--- conflicted
+++ resolved
@@ -1,36 +1,23 @@
 #include "globals.h"
-#include "stepper.h"
-#include "encoder.h"
-
-#include "stepper.h"
 
 #include <iomanip>
 #include <sstream>
 #include <unordered_map>
 
+#include "stepper.h"
 
 namespace {
-<<<<<<< HEAD
-    std::ostream &operator <<(std::ostream &out, Error error) {
-        return out << static_cast<int>(error);
-    }
-=======
     const int DEBUG_LED_PIN = 2;
 
 std::ostream &operator<<(std::ostream &out, Error error) { return out << static_cast<int>(error); }
->>>>>>> 16e02c04
-
-    std::istream &operator >>(std::istream &in, Error &error) {
-        int err = 0;
-        in >> err;
-        error = static_cast<Error>(err);
-        return in;
-    }
-
-<<<<<<< HEAD
-    Globals &G = GetGlobals();
-    Stepper &S = GetStepper();
-=======
+
+std::istream &operator>>(std::istream &in, Error &error) {
+    int err = 0;
+    in >> err;
+    error = static_cast<Error>(err);
+    return in;
+}
+
 enum class FieldID {
     max_x,
     max_v,
@@ -70,180 +57,157 @@
     stream << value;
     return stream.str();
 }
->>>>>>> 16e02c04
-
-
-    enum class FieldID {
-        max_x,
-        max_v,
-        max_a,
-        hw_max_x,
-        hw_max_v,
-        hw_max_a,
-        clamp_x,
-        clamp_v,
-        clamp_a,
-        curr_x,
-        trgt_x,
-        curr_v,
-        trgt_v,
-        curr_a,
-        trgt_a,
-        pole_x,
-        pole_v,
-        errcode,
-    };
-
-    struct FieldBase {
-        virtual ~FieldBase() = default;
-        virtual std::string Format() const;
-        virtual void Prepare(const std::string &text);
-        virtual void Commit();
-        virtual void Reset();
-    };
-
-    template <typename T>
-    std::string formatField(T value) {
+
+template <>
+std::string formatField<>(float value) {
+    std::stringstream stream;
+    stream << std::fixed << std::setprecision(5) << value;
+    return stream.str();
+}
+
+template <>
+std::string formatField<>(bool value) {
+    return value ? "true" : "false";
+}
+
+template <typename T>
+T parseField(const std::string &text) {
+    std::stringstream stream(text);
+    T value;
+    stream >> value;
+    if (stream.fail()) {
+        throw std::runtime_error{"Failed to parse value"};
+    }
+    return value;
+}
+
+template <>
+bool parseField<>(const std::string &text) {
+    if (text == "true") {
+        return true;
+    } else if (text == "false") {
+        return false;
+    }
+    throw std::runtime_error("Failed to parse bool");
+}
+
+template <typename T, FieldID F>
+T validateField(T value) {
+    return value;
+}
+
+float validateFloatRange(float value, float min, float max, bool clamp = false) {
+    if (std::isinf(value)) {
+        throw std::runtime_error{"Infinite values are not allowed"};
+    }
+    if (std::isnan(value)) {
+        throw std::runtime_error{"NaN is not allowed"};
+    }
+    if (value < min) {
+        if (clamp) {
+            return min;
+        }
         std::stringstream stream;
-        stream << value;
-        return stream.str();
-    }
-
-    template <>
-    std::string formatField<>(float value) {
+        stream << std::fixed << std::setprecision(5) << "Out of range: " << value << " < " << min;
+        throw std::runtime_error{stream.str()};
+    }
+    if (max < value) {
+        if (clamp) {
+            return max;
+        }
         std::stringstream stream;
-        stream << std::fixed << std::setprecision(5) << value;
-        return stream.str();
-    }
-
-    template <>
-    std::string formatField<>(bool value) {
-        return value ? "true" : "false";
-    }
-
-    template <typename T>
-    T parseField(const std::string &text) {
-        std::stringstream stream(text);
-        T value;
-        stream >> value;
-        if (stream.fail()) {
-            throw std::runtime_error{"Failed to parse value"};
-        }
-        return value;
-    }
-
-    template <>
-    bool parseField<>(const std::string &text) {
-        if (text == "true") {
-            return true;
-        } else if (text == "false") {
-            return false;
-        }
-        throw std::runtime_error("Failed to parse bool");
-    }
-
-    template <typename T, FieldID F>
-    T validateField(T value) {
-        return value;
-    }
-
-    float validateFloatRange(float value, float min, float max, bool clamp = false) {
-        if (std::isinf(value)) {
-            throw std::runtime_error{"Infinite values are not allowed"};
-        }
-        if (std::isnan(value)) {
-            throw std::runtime_error{"NaN is not allowed"};
-        }
-        if (value <= min) {
-            if (clamp) {
-                return min;
-            }
-            std::stringstream stream;
-            stream << std::fixed << std::setprecision(5) << "Out of range: " << value << " < " << min;
-            throw std::runtime_error{stream.str()};
-        }
-        if (max <= value) {
-            if (clamp) {
-                return max;
-            }
-            std::stringstream stream;
-            stream << std::fixed << std::setprecision(5) << "Out of range: " << value << " > " << max;
-            throw std::runtime_error{stream.str()};
-        }
-        return value;
-    }
-
-    template <>
-    float validateField<float, FieldID::max_x>(float value) {
-        return validateFloatRange(value, 0, G.hw_max_x);
-    }
-
-    template <>
-    float validateField<float, FieldID::max_v>(float value) {
-        return validateFloatRange(value, 0, G.hw_max_v);
-    }
-
-    template <>
-    float validateField<float, FieldID::max_a>(float value) {
-        return validateFloatRange(value, 0, G.hw_max_a);
-    }
-
-    template <>
-    float validateField<float, FieldID::trgt_x>(float value) {
-        try {
-            return validateFloatRange(value, -G.max_x, G.max_x, G.clamp_x);
-        } catch (std::runtime_error &e) {
-            G.errcode = Error::X_OVERFLOW;
-            throw;
-        }
-    }
-
-    template <>
-    float validateField<float, FieldID::trgt_v>(float value) {
-        try {
-            return validateFloatRange(value, -G.max_v, G.max_v, G.clamp_v);
-        } catch (std::runtime_error &e) {
-            G.errcode = Error::V_OVERFLOW;
-            throw;
-        }
-    }
-
-    template <>
-    float validateField<float, FieldID::trgt_a>(float value) {
-        try {
-            return validateFloatRange(value, -G.max_a, G.max_a, G.clamp_a);
-        } catch (std::runtime_error &e) {
-            G.errcode = Error::A_OVERFLOW;
-            throw;
-        }
-    }
-
-    template <typename T, FieldID F>
-    void updateField(T value) {
-        // do nothing
-    }
-
-    template <>
-    void updateField<float, FieldID::max_v>(float value) {
-        S.SetSpeed(value);
-    }
-
-    template <>
-    void updateField<float, FieldID::max_a>(float value) {
-        S.SetAcceleration(value);
-    }
-
-    template <>
-    void updateField<float, FieldID::trgt_x>(float value) {
-        S.SetTargetPosition(value);
-    }
-
-<<<<<<< HEAD
-    template <>
-    void updateField<float, FieldID::trgt_v>(float value) {
-        // S.SetTargetVelocity(value);
-    }
-=======
+        stream << std::fixed << std::setprecision(5) << "Out of range: " << value << " > " << max;
+        throw std::runtime_error{stream.str()};
+    }
+    return value;
+}
+
+template <>
+float validateField<float, FieldID::max_x>(float value) {
+    Globals &G = GetGlobals();
+    return validateFloatRange(value, 0, G.hw_max_x);
+}
+
+template <>
+float validateField<float, FieldID::max_v>(float value) {
+    Globals &G = GetGlobals();
+    return validateFloatRange(value, 0, G.hw_max_v);
+}
+
+template <>
+float validateField<float, FieldID::max_a>(float value) {
+    Globals &G = GetGlobals();
+    return validateFloatRange(value, 0, G.hw_max_a);
+}
+
+template <>
+float validateField<float, FieldID::trgt_x>(float value) {
+    Globals &G = GetGlobals();
+    try {
+        return validateFloatRange(value, -G.max_x, G.max_x, G.clamp_x);
+    } catch (std::runtime_error &e) {
+        G.errcode = Error::X_OVERFLOW;
+        throw;
+    }
+}
+
+template <>
+float validateField<float, FieldID::trgt_v>(float value) {
+    Globals &G = GetGlobals();
+    try {
+        return validateFloatRange(value, -G.max_v, G.max_v, G.clamp_v);
+    } catch (std::runtime_error &e) {
+        G.errcode = Error::V_OVERFLOW;
+        throw;
+    }
+}
+
+template <>
+float validateField<float, FieldID::trgt_a>(float value) {
+    Globals &G = GetGlobals();
+    try {
+        return validateFloatRange(value, -G.max_a, G.max_a, G.clamp_a);
+    } catch (std::runtime_error &e) {
+        G.errcode = Error::A_OVERFLOW;
+        throw;
+    }
+}
+
+template <typename T, FieldID F>
+void updateField(T value) {
+    // do nothing
+}
+
+template <>
+void updateField<float, FieldID::max_v>(float value) {
+    Stepper &S = GetStepper();
+    S.SetSpeed(value);
+}
+
+template <>
+void updateField<float, FieldID::max_a>(float value) {
+    Stepper &S = GetStepper();
+    S.SetAcceleration(value);
+}
+
+template <>
+void updateField<float, FieldID::trgt_x>(float value) {
+    Stepper &S = GetStepper();
+    S.SetTargetPosition(value);
+}
+
+template <>
+void updateField<float, FieldID::trgt_v>(float value) {
+    // Stepper &S = GetStepper();
+    // S.SetTargetVelocity(value);
+}
+
+template <>
+void updateField<float, FieldID::trgt_a>(float value) {
+    Stepper &S = GetStepper();
+    S.SetTargetAcceleration(value);
+}
+
 template <>
 void updateField<bool, FieldID::debug_led>(bool value) {
     pinMode(DEBUG_LED_PIN, OUTPUT);
@@ -255,75 +219,41 @@
     T &global_value;
     T pending_value;
     const T default_value;
->>>>>>> 16e02c04
-
-    template <>
-    void updateField<float, FieldID::trgt_a>(float value) {
-        // S.SetTargetAcceleration(value);
-    }
-
-    template <typename T, FieldID F>
-    class Field : public FieldBase {
-        T &global_value;
-        T pending_value;
-        const T default_value;
-        const bool readonly;
-
-        void update() {
-            updateField<T, F>(global_value);
+
+public:
+    Field(T &global_value)
+        : global_value(global_value),
+          pending_value(),
+          default_value(global_value) {}
+
+    std::string Format() const override { return formatField<T>(global_value); }
+
+    void Prepare(const std::string &text) override {
+        if (readonly) {
+            throw std::runtime_error{"Readonly violation"};
         }
-
-    public:
-        Field(T &global_value, bool readonly)
-            : global_value(global_value),
-            pending_value(),
-            default_value(global_value),
-            readonly(readonly) {}
-
-        std::string Format() const override {
-            return formatField<T>(global_value);
-        }
-
-        void Prepare(const std::string &text) override {
-            if (readonly) {
-                throw std::runtime_error{"Readonly violation"};
-            }
-            pending_value = validateField<T, F>(parseField<T>(text));
-        }
-
-        void Commit() override {
-            global_value = pending_value;
-            update();
-        }
-
-<<<<<<< HEAD
-        void Reset() override {
-            global_value = default_value;
-            update();
-        }
-    };
-
-    // clang-format off
-    #define MAKE_FIELD(name, key, type, args...) \
-    map[#name] = std::move(std::unique_ptr<Field<type, FieldID::key>>(new Field<type, FieldID::key>(G.key, args)));
-    // clang-format on
-
-    using FieldMap = std::unordered_map<std::string, std::unique_ptr<FieldBase>>;
-
-    FieldMap constructConfigFieldMap() {
-        FieldMap map;
-        MAKE_FIELD(max_x, max_x, float, false)
-        MAKE_FIELD(max_v, max_v, float, false)
-        MAKE_FIELD(max_a, max_a, float, false)
-        MAKE_FIELD(hw_max_x, hw_max_x, float, true)
-        MAKE_FIELD(hw_max_v, hw_max_v, float, true)
-        MAKE_FIELD(hw_max_a, hw_max_a, float, true)
-        MAKE_FIELD(clamp_x, clamp_x, bool, false)
-        MAKE_FIELD(clamp_v, clamp_v, bool, false)
-        MAKE_FIELD(clamp_a, clamp_a, bool, false)
-        return map;
-    }
-=======
+        pending_value = validateField<T, F>(parseField<T>(text));
+    }
+
+    void Commit() override {
+        global_value = pending_value;
+        updateField<T, F>(global_value);
+    }
+
+    void Reset() override {
+        global_value = default_value;
+        updateField<T, F>(global_value);
+    }
+};
+
+
+template <typename T, FieldID F, bool readonly>
+std::unique_ptr<Field<T, F, readonly>> makeField(T &value) {
+    return std::unique_ptr<Field<T, F, readonly>>(new Field<T, F, readonly>(value));
+}
+
+using FieldMap = std::unordered_map<std::string, std::unique_ptr<FieldBase>>;
+
 FieldMap constructConfigFieldMap() {
     Globals &G = GetGlobals();
     FieldMap map;
@@ -354,57 +284,51 @@
     map["motor_v"] = makeField<float, FieldID::motor_v, true>(G.motor_v);
     return map;
 }
->>>>>>> 16e02c04
-
-    FieldMap constructStateFieldMap() {
-        FieldMap map;
-        MAKE_FIELD(x, curr_x, float, true)
-        MAKE_FIELD(v, curr_v, float, true)
-        MAKE_FIELD(a, curr_a, float, true)
-        MAKE_FIELD(pole_x, pole_x, float, true)
-        MAKE_FIELD(pole_v, pole_v, float, true)
-        MAKE_FIELD(errcode, errcode, Error, true)
-        return map;
-    }
-
-    FieldMap constructTargetFieldMap() {
-        FieldMap map;
-        MAKE_FIELD(x, trgt_x, float, false)
-        MAKE_FIELD(v, trgt_v, float, false)
-        MAKE_FIELD(a, trgt_a, float, false)
-        return map;
-    }
-
-    FieldMap CONFIG_FIELDS = constructConfigFieldMap();
-    FieldMap STATE_FIELDS = constructStateFieldMap();
-    FieldMap TARGET_FIELDS = constructTargetFieldMap();
-
-    FieldMap &lookupFieldMap(const std::string &group) {
-        if (group == "config") {
-            return CONFIG_FIELDS;
-        } else if (group == "state") {
-            return STATE_FIELDS;
-        } else if (group == "target") {
-            return TARGET_FIELDS;
-        }
-        throw std::runtime_error{"Unknown group"};
-    }
-
-    void resetFieldMap(FieldMap &map) {
-        for (auto &&kv : map) {
-            FieldBase *field = kv.second.get();
-            field->Reset();
-        }
-    }
-<<<<<<< HEAD
-=======
+
+FieldMap constructTargetFieldMap() {
+    Globals &G = GetGlobals();
+    FieldMap map;
+    map["x"] = makeField<float, FieldID::trgt_x, false>(G.trgt_x);
+    map["v"] = makeField<float, FieldID::trgt_v, false>(G.trgt_v);
+    map["a"] = makeField<float, FieldID::trgt_a, false>(G.trgt_a);
+    return map;
+}
+
+FieldMap CONFIG_FIELDS = constructConfigFieldMap();
+FieldMap STATE_FIELDS = constructStateFieldMap();
+FieldMap TARGET_FIELDS = constructTargetFieldMap();
+
+FieldMap &lookupFieldMap(const std::string &group) {
+    if (group == "config") {
+        return CONFIG_FIELDS;
+    } else if (group == "state") {
+        return STATE_FIELDS;
+    } else if (group == "target") {
+        return TARGET_FIELDS;
+    }
+    throw std::runtime_error{"Unknown group"};
+}
+
+void resetFieldMap(FieldMap &map) {
+    for (auto &&kv : map) {
+        kv.second->Reset();
+    }
+}
+
+FieldBase *getField(const FieldMap &map, const std::string &key) {
+    auto it = map.find(key);
+    if (it == map.end()) {
+        std::stringstream stream;
+        stream << "Unknown key: " << key;
+        throw std::runtime_error{stream.str()};
+    }
     return it->second.get();
->>>>>>> 16e02c04
-}
+}
+}  // namespace
 
 std::string Globals::Get(const std::string &group, const std::string &key) const {
     const FieldMap &map = lookupFieldMap(group);
-    return map.at(key)->Format();
+    return getField(map, key)->Format();
 }
 
 std::vector<std::pair<std::string, std::string>> Globals::Get(const std::string &group) const {
@@ -418,14 +342,12 @@
 
 void Globals::Prepare(const std::string &group, const std::string &key, const std::string &value) {
     FieldMap &map = lookupFieldMap(group);
-    FieldBase *field = map.at(key).get();
-    field->Prepare(value);
+    getField(map, key)->Prepare(value);
 }
 
 void Globals::Commit(const std::string &group, const std::string &key) {
     FieldMap &map = lookupFieldMap(group);
-    FieldBase *field = map.at(key).get();
-    field->Commit();
+    getField(map, key)->Commit();
 }
 
 void Globals::Reset() {
@@ -436,27 +358,6 @@
 
 Globals &GetGlobals() {
     static Globals globals{
-<<<<<<< HEAD
-        0.0,
-        0.5,
-        1.0,
-        0.0,
-        10,  // fixme
-        10,  // fixme
-        false,
-        false,
-        false,
-        0.0,
-        0.0,
-        0.0,
-        0.0,
-        0.0,
-        0.0,
-        0.0,
-        0.0,
-        Error::NEED_RESET,
-        0.0,
-=======
         /* CONFIG */
         0.0,                // [m] Absolute max cart position
         0.5,                // [m/s] Absolute max cart velocity
@@ -484,7 +385,6 @@
         0.0,                // [m/s^2] Target cart acceleration
         /* MISC */
         0.0,        // [m] Total Length as determined during homing
->>>>>>> 16e02c04
     };
     return globals;
 }