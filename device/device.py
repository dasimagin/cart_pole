--- conflicted
+++ resolved
@@ -1,12 +1,7 @@
 import logging
 
-<<<<<<< HEAD
-import util
-from interface import (
-=======
 from common import util
-from common.interface import (  # FIXME
->>>>>>> f40ef94b
+from common.interface import (
     Config,
     State,
     CartPoleBase,
