--- conflicted
+++ resolved
@@ -4,11 +4,7 @@
 import threading
 from typing import Union, Type
 
-<<<<<<< HEAD
 from interface import Error, Config, State
-=======
-from interface import Error, Config, State  # FIXME
->>>>>>> b23aebce
 
 
 LOGGER = logging.getLogger(__name__)
@@ -104,7 +100,7 @@
         return cls(**data_dict)
 
 
-@dc.dataclass()
+@dc.dataclass
 class DeviceConfig(DeviceVariableGroup, Config):
     GROUP_NAME = 'config'
     SERIALIZATION_MAP = {
@@ -123,11 +119,7 @@
     debug_led: bool = dc.field(default=None)
 
 
-<<<<<<< HEAD
-@dc.dataclass()
-=======
 @dc.dataclass
->>>>>>> b23aebce
 class DeviceState(DeviceVariableGroup, State):
     GROUP_NAME = 'state'
     SERIALIZATION_MAP = {
@@ -188,7 +180,7 @@
                 if received == '':
                     LOGGER.error(f'Serial read timeout during "{command}" request')
                     continue
-            
+
                 RAW_COMMANDS_LOGGER.debug(received)
 
                 if received.startswith('~'):
